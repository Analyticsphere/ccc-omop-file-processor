--- conflicted
+++ resolved
@@ -73,11 +73,7 @@
 
 SOURCE_TARGET_FIELDS = {
     "visit_occurrence": {
-<<<<<<< HEAD
-        "source_concept_id": ["visit_source_concept_id","",""],
-=======
         "source_concept_id": "visit_source_concept_id",
->>>>>>> 9639ca96
         "target_concept_id": "visit_concept_id"
     },
     "visit_detail": {
@@ -116,7 +112,6 @@
         "source_concept_id": "",
         "target_concept_id": "specimen_concept_id"
     }
-<<<<<<< HEAD
 }
 
 DELIVERY_DATE_REPORT_NAME = "Delivery date"
@@ -126,7 +121,4 @@
 DELIVERED_VOCABULARY_VERSION_REPORT_NAME = "Delivered vocabulary version"
 TARGET_VOCABULARY_VERSION_REPORT_NAME = "Standardized to vocabulary version"
 TARGET_CDM_VERSION_REPORT_NAME = "Standardized to CDM version"
-FILE_PROCESSOR_VERSION_REPORT_NAME = "Pipeline file processor version"
-=======
-}
->>>>>>> 9639ca96
+FILE_PROCESSOR_VERSION_REPORT_NAME = "Pipeline file processor version"