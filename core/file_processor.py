--- conflicted
+++ resolved
@@ -293,13 +293,8 @@
         utils.logger.warning(f"No schema found for table {table_name}")
         return ""
 
-<<<<<<< HEAD
     columns = schema[table_name]["columns"]
     ordered_omop_columns = list(columns.keys())  # preserve column order
-=======
-    fields = schema[table_name]["fields"]
-    ordered_omop_columns = list(fields.keys())  # preserve column order
->>>>>>> b9a13a7c
 
     # --------------------------------------------------------------------------
     # Identify which columns actually exist in the Parquet file 
@@ -322,37 +317,18 @@
     # --------------------------------------------------------------------------
     # Coalesce required columns if they're NULL, or generate a placeholder column if that column doesn't exist at all.
     # --------------------------------------------------------------------------
-<<<<<<< HEAD
     for column_name in ordered_omop_columns:
         column_type = columns[column_name]["type"]
         is_required = columns[column_name]["required"].lower() == "true"
-=======
-    for field_name in ordered_omop_columns:
-        field_type = fields[field_name]["type"]
-        is_required = fields[field_name]["required"].lower() == "true"
-
-        # Determine default value if a required field is NULL
-        default_value = get_placeholder_value(field_name, field_type) if is_required or field_name.endswith("_concept_id") else "NULL"
->>>>>>> b9a13a7c
 
         # Determine default value if a required column is NULL
         default_value = get_placeholder_value(column_name, column_type) if is_required or column_name.endswith("_concept_id") else "NULL"
 
-<<<<<<< HEAD
         # If the site delivered table contains an expected column...
         if column_name in actual_columns:
             # If the column exists in the Parquet file, coalesce it with the default value, and try casting to expected type
             if default_value != "NULL":
                 coalesce_exprs.append(f"TRY_CAST(COALESCE({column_name}, {default_value}) AS {column_type}) AS {column_name}")
-=======
-        if field_name in actual_columns:
-            # If the site provided a Connect_ID field and/or person_id, use Connect_ID in place of person_id
-            if field_name == 'person_id' and connect_id_column_name and len(connect_id_column_name) > 1:
-                coalesce_exprs.append(f"CAST({connect_id_column_name} AS {field_type}) AS {field_name}")
-            # If the column exists in the Parquet file, coalesce it with the default value, then try casting to expected type
-            elif default_value != "NULL":
-                coalesce_exprs.append(f"TRY_CAST(COALESCE({field_name}, {default_value}) AS {field_type}) AS {field_name}")
->>>>>>> b9a13a7c
             # If default value is NULL, don't coalesce
             else:
                 coalesce_exprs.append(f"TRY_CAST({column_name} AS {column_type}) AS {column_name}")
@@ -370,14 +346,8 @@
                 coalesce_exprs.append(f"CAST({connect_id_column_name} AS {field_type}) AS {field_name}")
 
             # If the column doesn't exist, just produce a placeholder (NULL or a special default)
-<<<<<<< HEAD
             # Still need to cast to ensure consist column types
             coalesce_exprs.append(f"CAST({default_value} AS {column_type}) AS {column_name}")
-=======
-            # Still need to cast to ensure consistent field types
-            else:
-                coalesce_exprs.append(f"CAST({default_value} AS {field_type}) AS {field_name}")
->>>>>>> b9a13a7c
 
             # If a column is required but not provided, all rows should not fail validity check; just use a default value
 
