
from google.cloud import bigquery  # type: ignore

import core.bq_client as bq_client
import core.constants as constants
import core.utils as utils


def upgrade_file(gcs_file_path: str, cdm_version: str, target_omop_version: str) -> None:
    """
    Upgrades an OMOP CDM table file from one version to another by applying version-specific transformations.
    Currently supports upgrading from CDM v5.3 to v5.4.

    The function handles three cases for table upgrades:
    1. No changes needed (table remains the same in new version)
    2. Table removed (file is deleted in new version)
    3. Table changed and overwritten (SQL upgrade script is applied to transform the data)
    """

    normalized_file_path = utils.get_parquet_artifact_location(gcs_file_path)
    table_name = utils.get_table_name_from_gcs_path(gcs_file_path)

    if cdm_version == target_omop_version:
        utils.logger.info(f"CDM upgrade not needed")
        return
    elif cdm_version == constants.CDM_v53 and target_omop_version == constants.CDM_v54:
        if table_name in constants.CDM_53_TO_54:
            if constants.CDM_53_TO_54[table_name] == constants.REMOVED:
                utils.delete_gcs_file(normalized_file_path)
            elif constants.CDM_53_TO_54[table_name] == constants.CHANGED:
                try:
                    upgrade_file_path = f"{constants.CDM_UPGRADE_SCRIPT_PATH}{cdm_version}_to_{target_omop_version}/{table_name}.sql"
                    with open(upgrade_file_path, 'r') as f:
                        upgrade_script = f.read()

                    select_statement = f"""
                        COPY (
                            {upgrade_script}
                            FROM read_parquet('gs://{normalized_file_path}')
                        ) TO 'gs://{normalized_file_path}' {constants.DUCKDB_FORMAT_STRING}
                    """
                    utils.execute_duckdq_sql(select_statement, f"Unable to upgrade file {gcs_file_path}:")

                except Exception as e:
                    utils.logger.error(f"Unable to open SQL upgrade file: {e}")
                    raise Exception(f"Unable to open SQL upgrade file: {e}") from e
        else:
            utils.logger.info(f"No changes in {table_name} when upgrading from 5.3 to 5.4")
    else:
        utils.logger.error(f"OMOP CDM version {cdm_version} not supported")
        raise Exception(f"OMOP CDM version {cdm_version} not supported")

def convert_vocab_to_parquet(vocab_version: str, vocab_gcs_bucket: str) -> None:
    """
    Convert CSV vocabulary files from Athena to Parquet format
    """
    vocab_root_path = f"{vocab_gcs_bucket}/{vocab_version}/"
    # Confirm desired vocabulary version exists in GCS
    if utils.vocab_gcs_path_exists(vocab_root_path):
        vocab_files = utils.list_gcs_files(vocab_gcs_bucket, vocab_version, constants.CSV)
        for vocab_file in vocab_files:
            vocab_file_name = vocab_file.replace(constants.CSV, '').lower()
            parquet_file_path = f"{vocab_root_path}{constants.OPTIMIZED_VOCAB_FOLDER}/{vocab_file_name}{constants.PARQUET}"
            csv_file_path = f"{vocab_root_path}{vocab_file}"

            # Continue only if the vocabulary file has not been created or is not valid
            if not utils.parquet_file_exists(parquet_file_path) or not utils.valid_parquet_file(parquet_file_path):
<<<<<<< HEAD
                convert_query = f"""
                    COPY (
                        SELECT * FROM read_csv('gs://{csv_file_path}', delim='\t',strict_mode=False)
                    ) TO 'gs://{parquet_file_path}' {constants.DUCKDB_FORMAT_STRING}
                """
                utils.execute_duckdq_sql(convert_query, f"Unable to convert vocabulary CSV {vocab_file} to Parquet" )

=======
                conn, local_db_file = utils.create_duckdb_connection()
                
                # Get column names
                csv_columns = utils.get_columns_from_file(csv_file_path)

                # Build the SELECT statement with columns in the predefined order
                select_columns = []
                for col in csv_columns:
                    if col in ('valid_start_date', 'valid_end_date'):
                        # Handle date fields; need special handling or they're interpreted as numeric values
                        select_columns.append(
                            f'CAST(STRPTIME(CAST("{col}" AS VARCHAR), \'%Y%m%d\') AS DATE) AS "{col}"'
                        )
                    else:
                        select_columns.append(f'"{col}"')

                select_statement = ', '.join(select_columns)
                
                
                # Execute the COPY command to convert CSV to Parquet with columns in the correct order
                try:
                    convert_query = f"""
                    COPY (
                        SELECT {select_statement}
                        FROM read_csv('gs://{csv_file_path}', delim='\t',strict_mode=False)
                    ) TO 'gs://{parquet_file_path}' {constants.DUCKDB_FORMAT_STRING};
                    """
                    with conn:
                        conn.execute(convert_query)
                except Exception as e:
                    raise Exception(f"Unable to convert vocabulary CSV to Parquet: {e}") from e
                finally:
                    utils.close_duckdb_connection(conn, local_db_file)
        return None
    else:
        utils.logger.info("Vocabulary file has already been created and is valid. No conversion required")
        return None
>>>>>>> 3a1d685f
                
def create_optimized_vocab_file(vocab_version: str, vocab_gcs_bucket: str) -> None:
    vocab_path = f"{vocab_gcs_bucket}/{vocab_version}/"
    optimized_file_path = utils.get_optimized_vocab_file_path(vocab_version, vocab_gcs_bucket)

    # Create the optimized vocabulary file if it doesn't exist
    if not utils.parquet_file_exists(optimized_file_path):
        # Ensure exisiting vocab file can be read
        if not utils.valid_parquet_file(optimized_file_path):
            # Ensure vocabulary version actually exists
            if utils.vocab_gcs_path_exists(vocab_path):

                transform_query = f"""
                COPY (
                    SELECT DISTINCT
                        c1.concept_id AS concept_id, -- Every concept_id from concept table
                        c1.standard_concept AS concept_id_standard, 
                        c1.domain_id AS concept_id_domain,
                        cr.relationship_id, 
                        cr.concept_id_2 AS target_concept_id, -- targets to concept_id's
                        c2.standard_concept AS target_concept_id_standard, 
                        c2.domain_id AS target_concept_id_domain
                    FROM read_parquet('gs://{vocab_path}{constants.OPTIMIZED_VOCAB_FOLDER}/concept{constants.PARQUET}') c1
                    LEFT JOIN read_parquet('gs://{vocab_path}{constants.OPTIMIZED_VOCAB_FOLDER}/concept_relationship{constants.PARQUET}') cr on c1.concept_id = cr.concept_id_1
                    LEFT JOIN read_parquet('gs://{vocab_path}{constants.OPTIMIZED_VOCAB_FOLDER}/concept{constants.PARQUET}') c2 on cr.concept_id_2 = c2.concept_id
                    WHERE IFNULL(cr.relationship_id, '') 
                        IN ('', {constants.MAPPING_RELATIONSHIPS},{constants.REPLACEMENT_RELATIONSHIPS})
                ) TO 'gs://{optimized_file_path}' {constants.DUCKDB_FORMAT_STRING}
                """
                utils.execute_duckdq_sql(transform_query, "Unable to create optimized vocab file")

            else:
                utils.logger.error(f"Vocabulary GCS bucket {vocab_path} not found")
                raise Exception(f"Vocabulary GCS bucket {vocab_path} not found")
    else:
        utils.logger.info(f"Optimized vocabulary already exists")

def create_missing_tables(project_id: str, dataset_id: str, omop_version: str) -> None:
    ddl_file = f"{constants.DDL_SQL_PATH}{omop_version}/{constants.DDL_FILE_NAME}"

    # Get DDL with CREATE OR REPLACE TABLE statements
    try:
        with open(ddl_file, 'r') as f:
            ddl_sql = f.read()

        # Add project_id and data_set to SQL statement
        create_sql = ddl_sql.replace(constants.DDL_PLACEHOLDER_STRING, f"{project_id}.{dataset_id}")

        # Execute the CREATE OR REPLACE TABLE statements in BigQuery
        utils.execute_bq_sql(create_sql, None)

    except Exception as e:
        raise Exception(f"DDL file error: {e}")

def populate_cdm_source(cdm_source_data: dict) -> None:
    # Add a record to the cdm_source table, if it doesn't have any rows
    project_id = cdm_source_data["project_id"]
    dataset_id = cdm_source_data["dataset_id"]
    gcs_bucket = cdm_source_data["gcs_bucket"]
    delivery_date = cdm_source_data["source_release_date"]
    cdm_version = cdm_source_data["cdm_version"]

    vocab_version = utils.get_delivery_vocabulary_version(gcs_bucket, delivery_date)
    cdm_version_concept_id = utils.get_cdm_version_concept_id(cdm_version)

    try:
        # Build the insert statement
        query = f"""
            INSERT INTO `{project_id}.{dataset_id}.cdm_source` (
                cdm_source_name,
                cdm_source_abbreviation,
                cdm_holder,
                source_description,
                source_documentation_reference,
                cdm_etl_reference,
                source_release_date,
                cdm_release_date,
                cdm_version,
                cdm_version_concept_id,
                vocabulary_version
            )
            SELECT
                @cdm_source_name,
                @cdm_source_abbreviation,
                @cdm_holder,
                @source_description,
                @source_documentation_reference,
                @cdm_etl_reference,
                @source_release_date,
                @cdm_release_date,
                @cdm_version,
                @cdm_version_concept_id,
                @vocabulary_version
            FROM (SELECT 1) dummy_table
            WHERE NOT EXISTS (
                SELECT 1
                FROM `{project_id}.{dataset_id}.cdm_source`
                LIMIT 1
            );
        """

        job_config = bigquery.QueryJobConfig(
            query_parameters=[
                bigquery.ScalarQueryParameter("cdm_source_name", "STRING", cdm_source_data["cdm_source_name"]),
                bigquery.ScalarQueryParameter("cdm_source_abbreviation", "STRING", cdm_source_data["cdm_source_abbreviation"]),
                bigquery.ScalarQueryParameter("cdm_holder", "STRING", cdm_source_data["cdm_holder"]),
                bigquery.ScalarQueryParameter("source_description", "STRING", cdm_source_data["source_description"]),
                bigquery.ScalarQueryParameter("source_documentation_reference", "STRING", cdm_source_data["source_documentation_reference"]),
                bigquery.ScalarQueryParameter("cdm_etl_reference", "STRING", cdm_source_data["cdm_etl_reference"]),
                bigquery.ScalarQueryParameter("source_release_date", "DATE", delivery_date),
                bigquery.ScalarQueryParameter("cdm_release_date", "DATE", cdm_source_data["cdm_release_date"]),
                bigquery.ScalarQueryParameter("cdm_version", "STRING", cdm_version),
                bigquery.ScalarQueryParameter("cdm_version_concept_id", "INT64", cdm_version_concept_id),
                bigquery.ScalarQueryParameter("vocabulary_version", "STRING", vocab_version),
            ]
        )

        # Run the query as a job and wait for it to complete.
        utils.execute_bq_sql(query, job_config)
    except Exception as e:
        error_details = {
            'error_type': type(e).__name__,
            'error_message': str(e),
        }
        utils.logger.error(f"Unable to add pipeline log record: {error_details}")
        raise Exception(f"Unable to add pipeline log record: {error_details}") from e

def generate_derived_data(site: str, site_bucket: str, delivery_date: str, table_name: str, project_id: str, dataset_id: str, vocab_version: str, vocab_gcs_bucket: str) -> None:
    """
    Execute SQL scripts to generate derived data table Parquet files
    """
    sql_script_name = table_name

    if table_name not in constants.DERIVED_DATA_TABLES_REQUIREMENTS.keys():
        raise Exception(f"{table_name} is not a derived data table")

    # Check if tables necessary to generate dervied data exist in delivery
    for required_table in constants.DERIVED_DATA_TABLES_REQUIREMENTS[table_name]:
        parquet_path = f"{site_bucket}/{delivery_date}/{constants.ArtifactPaths.CONVERTED_FILES.value}{required_table}{constants.PARQUET}"
        if not utils.parquet_file_exists(parquet_path):
            # Don't raise execption if required table doesn't exist, just log warning
            utils.logger.warning(f"Required table {required_table} not in {site}'s {delivery_date} data delivery, cannot generate derived data table {table_name}")
            return
    
    # observation_period table requires special logic
    # observation_period records are necessary when using OHDSI analytic tools
    # Create observation_period records using standard logic for all sites
        # https://ohdsi.github.io/CommonDataModel/ehrObsPeriods.html
    if table_name == constants.OBSERVATION_PERIOD:
        visit_occurrence_table = f"{site_bucket}/{delivery_date}/{constants.ArtifactPaths.CONVERTED_FILES.value}visit_occurrence{constants.PARQUET}"
        death_table = f"{site_bucket}/{delivery_date}/{constants.ArtifactPaths.CONVERTED_FILES.value}death{constants.PARQUET}"

        # Need seperate SQL scripts for different file delivery scenarios 
        # DuckDB doesn't support branch logic based on table/file availablity so choosing SQL script via Python
        if utils.parquet_file_exists(visit_occurrence_table) and utils.parquet_file_exists(death_table):
            sql_script_name = "observation_period_vod"
        elif utils.parquet_file_exists(visit_occurrence_table):
            sql_script_name = "observation_period_vo"
        else:
            sql_script_name = table_name

    # Get SQL script with place holder values for table locations
    try:
        create_statement = ""
        # The drug_era script provided by OHDSI is resource intenstive
        # The script is split into two parts: 
        #   1) SQL statements that iteratively creates tables to derive drug_era records. Creating tables offloads data from memory to disk.
        #   2) Performs a final select statement against "last" temp table
        if table_name == constants.DRUG_ERA:
            create_statement_path = f"{constants.DERIVED_TABLE_PATH}{sql_script_name}_create.sql"
            with open(create_statement_path, 'r') as f:
                create_statement_raw = f.read()
            create_statement = utils.placeholder_to_file_path(site, site_bucket, delivery_date, create_statement_raw, vocab_version, vocab_gcs_bucket)

        sql_path = f"{constants.DERIVED_TABLE_PATH}{sql_script_name}.sql"
        with open(sql_path, 'r') as f:
            select_statement_raw = f.read()

        # Add table locations
        select_statement = utils.placeholder_to_file_path(site, site_bucket, delivery_date, select_statement_raw, vocab_version, vocab_gcs_bucket)
        parquet_gcs_path = f"gs://{site_bucket}/{delivery_date}/{constants.ArtifactPaths.CREATED_FILES.value}{table_name}{constants.PARQUET}"

        # Generate and execute final SQL
        sql_statement = f"""
            {create_statement}

            COPY (
                {select_statement}
            ) TO '{parquet_gcs_path}' {constants.DUCKDB_FORMAT_STRING}
        """
        utils.execute_duckdq_sql(sql_statement, f"Unable to execute SQL to generate {table_name}")

        # Load the Parquet to BigQuery
        # Because the task that executes this function occurs after load_bq(), 
        #   this will overwrite the derived data delievered by the site
        bq_client.load_parquet_to_bigquery(parquet_gcs_path, project_id, dataset_id, table_name, constants.BQWriteTypes.SPECIFIC_FILE)

    except Exception as e:
        raise Exception(f"Unable to generate {table_name} derived data: {str(e)}") from e

def load_vocabulary_table(vocab_version: str, vocab_gcs_bucket: str, table_file_name: str, project_id: str, dataset_id: str) -> None:
    # Loads an optimized vocabulary file to BigQuery as a table
    
    vocab_parquet_path = f"gs://{vocab_gcs_bucket}/{vocab_version}/{constants.OPTIMIZED_VOCAB_FOLDER}/{table_file_name}{constants.PARQUET}"

    if utils.parquet_file_exists(vocab_parquet_path) and utils.valid_parquet_file(vocab_parquet_path):
        bq_client.load_parquet_to_bigquery(vocab_parquet_path, project_id, dataset_id, table_file_name, constants.BQWriteTypes.SPECIFIC_FILE)
    else:
        raise Exception(f"Vocabulary table {table_file_name} not found at {vocab_parquet_path}")<|MERGE_RESOLUTION|>--- conflicted
+++ resolved
@@ -65,15 +65,6 @@
 
             # Continue only if the vocabulary file has not been created or is not valid
             if not utils.parquet_file_exists(parquet_file_path) or not utils.valid_parquet_file(parquet_file_path):
-<<<<<<< HEAD
-                convert_query = f"""
-                    COPY (
-                        SELECT * FROM read_csv('gs://{csv_file_path}', delim='\t',strict_mode=False)
-                    ) TO 'gs://{parquet_file_path}' {constants.DUCKDB_FORMAT_STRING}
-                """
-                utils.execute_duckdq_sql(convert_query, f"Unable to convert vocabulary CSV {vocab_file} to Parquet" )
-
-=======
                 conn, local_db_file = utils.create_duckdb_connection()
                 
                 # Get column names
@@ -111,7 +102,6 @@
     else:
         utils.logger.info("Vocabulary file has already been created and is valid. No conversion required")
         return None
->>>>>>> 3a1d685f
                 
 def create_optimized_vocab_file(vocab_version: str, vocab_gcs_bucket: str) -> None:
     vocab_path = f"{vocab_gcs_bucket}/{vocab_version}/"
