--- conflicted
+++ resolved
@@ -1,8 +1,3 @@
-<<<<<<< HEAD
-import json
-import core.constants as constants
-=======
->>>>>>> a41c5d90
 import core.utils as utils
 import core.helpers.report_artifact as report_artifact
 
