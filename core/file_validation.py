import core.utils as utils
import core.helpers.report_artifact as report_artifact

    
def validate_cdm_table_name(file_path: str, omop_version: str, delivery_date: str, gcs_path: str) -> bool:
    """
    Validates whether the filename (without extension) matches one of the
    OMOP CDM tables defined in the schema.json file.
    """
    
    schema = utils.get_cdm_schema(cdm_version=omop_version)

    try:
        # Extract the valid table names from the JSON spec
        valid_table_names = schema.keys()

        # Get the base name of the file (without extension)
        table_name = utils.get_table_name_from_gcs_path(file_path)

        # Check if the filename matches any of the table keys in the JSON
        is_valid_table_name = table_name in valid_table_names
        if is_valid_table_name:
            utils.logger.info(f"'{table_name}' IS a valid OMOP table name.")
            ra = report_artifact.ReportArtifact(
                concept_id=schema[table_name]['concept_id'],
                delivery_date=delivery_date,
                gcs_path=gcs_path,
                name=f"Valid table name: {table_name}",
                value_as_concept_id=None,
                value_as_number=None,
                value_as_string="valid table name"
            )
        else:
            utils.logger.info(f"'{table_name}' is NOT valid OMOP table name.")
            ra = report_artifact.ReportArtifact(
                concept_id=None,
                delivery_date=delivery_date,
                gcs_path=gcs_path,
                name=f"Invalid table name: {table_name}",
                value_as_concept_id=None,
                value_as_number=None,
                value_as_string="invalid table name"
            )
        utils.logger.info(f"ReportArtifact generated: {ra.to_json()}")
        ra.save_artifact()
            
        return is_valid_table_name

    except Exception as e:
        raise Exception(f"Unexpected error validating CDM file: {str(e)}")

<<<<<<< HEAD
def validate_cdm_table_columns(file_path: str, omop_version: str, delivery_date: str, gcs_path: str) -> None:
    """
    Verify that column names in the parquet file are valid columns in the CDM schema
    and that there are no columns in the table schema that are absent in the parquet file.
    """
    
    table_name = utils.get_table_name_from_gcs_path(file_path)
    schema = utils.get_table_schema(table_name=table_name, cdm_version=omop_version)
    parquet_columns  = utils.get_columns_from_parquet(gcs_file_path=file_path)
    schema_columns = list(schema[table_name]['fields'].keys())

    # Check if parquet columns in the table schema
    for column in parquet_columns:
        if column in schema_columns:
            utils.logger.info(f"'{column}' is a valid column in schema for {table_name}.")
            ra = report_artifact.ReportArtifact(
                concept_id=schema['concept_id'],
                delivery_date=delivery_date,
                gcs_path=gcs_path,
                name=f"Valid column name: {column}",
                value_as_concept_id=None,
                value_as_number=None,
                value_as_string="valid column name"
            )
        else:
            utils.logger.info(f"'{table_name}' is NOT a valid column in schema for {table_name}.")
            ra = report_artifact.ReportArtifact(
                concept_id=None,
                delivery_date=delivery_date,
                gcs_path=gcs_path,
                name=f"Invalid column name: {column}",
                value_as_concept_id=None,
                value_as_number=None,
                value_as_string="invalid column name"
            )
        utils.logger.info(f"ReportArtifact generated: {ra.to_json()}")
        ra.save_artifact()
    
    # Check if column in table schema is missing from parquet file   
    for column in schema_columns:
        if column not in parquet_columns:
            utils.logger.info(f"'{column}' is missing from {table_name}.")
            ra = report_artifact.ReportArtifact(
                concept_id=schema['concept_id'],
                delivery_date=delivery_date,
                gcs_path=gcs_path,
                name=f"Missing column: {column}",
                value_as_concept_id=None,
                value_as_number=None,
                value_as_string="missing column"
            )
        else:
            utils.logger.info(f"'{table_name}' IS NOT a valid column in schema for {table_name}.")
            ra = report_artifact.ReportArtifact(
                concept_id=None,
                delivery_date=delivery_date,
                gcs_path=gcs_path,
                name=f"Invalid column name: {table_name}",
                value_as_concept_id=763780,
                value_as_number=None,
                value_as_string=None
            )
        utils.logger.info(f"ReportArtifact generated: {ra.to_json()}")
        ra.save_artifact()

=======
>>>>>>> f1c91f75
def validate_file(file_path: str, omop_version: str, delivery_date: str, gcs_path: str) -> None:
    """
    Validates a file's name and schema against the OMOP standard.

    Args:
        file_path (str): Path to the local file or GCS file to validate.
        omop_version (str): Version of the OMOP CDM standard.

    Returns:
        list[dict]: Validation results, including file path, file name validation, and schema validation status.
    """
    utils.logger.info(f"Validating schema of {file_path} against OMOP v{omop_version}")
    
    try:
        valid_table_name = validate_cdm_table_name(file_path, omop_version, delivery_date, gcs_path)
        if valid_table_name:
            validate_cdm_table_columns(file_path, omop_version, delivery_date, gcs_path)
            
    except Exception as e:
        utils.logger.error(f"Error validating file {file_path}: {str(e)}")
        

if __name__ == "__main__":
    schema = utils.get_table_schema(table_name='person', cdm_version='5.3')
    print(schema)
    import pprint
    pprint.pprint(schema)<|MERGE_RESOLUTION|>--- conflicted
+++ resolved
@@ -49,7 +49,6 @@
     except Exception as e:
         raise Exception(f"Unexpected error validating CDM file: {str(e)}")
 
-<<<<<<< HEAD
 def validate_cdm_table_columns(file_path: str, omop_version: str, delivery_date: str, gcs_path: str) -> None:
     """
     Verify that column names in the parquet file are valid columns in the CDM schema
@@ -115,8 +114,6 @@
         utils.logger.info(f"ReportArtifact generated: {ra.to_json()}")
         ra.save_artifact()
 
-=======
->>>>>>> f1c91f75
 def validate_file(file_path: str, omop_version: str, delivery_date: str, gcs_path: str) -> None:
     """
     Validates a file's name and schema against the OMOP standard.
@@ -136,11 +133,4 @@
             validate_cdm_table_columns(file_path, omop_version, delivery_date, gcs_path)
             
     except Exception as e:
-        utils.logger.error(f"Error validating file {file_path}: {str(e)}")
-        
-
-if __name__ == "__main__":
-    schema = utils.get_table_schema(table_name='person', cdm_version='5.3')
-    print(schema)
-    import pprint
-    pprint.pprint(schema)+        utils.logger.error(f"Error validating file {file_path}: {str(e)}")