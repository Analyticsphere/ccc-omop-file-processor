from flask import Flask, jsonify, request # type: ignore
from datetime import datetime
import core.utils as utils
import core.constants as constants
import core.file_conversion as file_conversion
import core.file_validation as file_validation
import os

app = Flask(__name__)

@app.route('/heartbeat', methods=['GET'])
def heartbeat():
    utils.logger.info("API status check called")
    
    return jsonify({
        'status': 'healthy',
        'timestamp': datetime.utcnow().isoformat(),
        'service': constants.SERVICE_NAME
    }), 200

@app.route('/get_file_list', methods=['GET'])
def get_files():
    # Get parameters from query string
    bucket = request.args.get('bucket')
    folder = request.args.get('folder')

    utils.logger.info(f"Obtaining files from {folder} folder in {bucket} bucket")
    
    try:
        file_list = utils.list_gcs_files(bucket, folder)

<<<<<<< HEAD
    return jsonify({
        'status': 'healthy',
        'file_list': file_list,
        'service': constants.SERVICE_NAME
    }), 200
    
@app.route('/validate_file', methods=['GET'])
def validate_file():
    """
    Validates a file's name and schema against the OMOP standard.
    """
    try:
        # Get parameters from query string
        file_path = request.args.get('file_path')
        omop_version = request.args.get('omop_version')
        delivery_date = request.args.get('delivery_date')
        gcs_path = request.args.get('gcs_path')
        
        utils.logger.info(f"Validating schema of {file_path} against OMOP v{omop_version}")
        result = file_validation.validate_file(file_path=file_path, omop_version=omop_version, delivery_date=delivery_date, gcs_path=gcs_path)
        utils.logger.info(f"Validation successful for {file_path}")
=======
        return jsonify({
            'status': 'healthy',
            'file_list': file_list,
            'service': constants.SERVICE_NAME
        }), 200
    except:
        return "Unable to get list of files to process", 500
>>>>>>> f6db00e5

        return jsonify({
            'status': 'success',
            'result': result,
            'service': constants.SERVICE_NAME
        }), 200
        
    except Exception as e:
        return f"Unable to run file validation: {e}", 500
    
@app.route('/create_artifact_buckets', methods=['GET'])
def create_artifact_buckets():
    parent_bucket = request.args.get('parent_bucket')

    utils.logger.info(f"Creating artifact buckets in gs://{parent_bucket}")

    directories = []

    try:
        # Create fully qualified paths for each artifact directory
        for path in constants.ArtifactPaths:
            full_path = f"{parent_bucket}/{path.value}"
            directories.append(full_path)
        
        # Create the actual GCS directories
        for directory in directories:
            utils.create_gcs_directory(directory)
        
        return "Directories created successfully", 200
    except:
        return "Unable to create artifact buckets", 500

@app.route('/convert_to_parquet', methods=['GET'])
def convert_to_parquet():
    file_path: str = request.args.get('file_path')

    try:
        if file_path.endswith(constants.CSV):
            utils.logger.info(f"Converting CSV file {file_path} to Parquet format")
            file_conversion.csv_to_parquet(file_path)
        elif file_path.endswith(constants.PARQUET):
            utils.logger.info(f"Received parquet file from site: {file_path}")
        else:
            utils.logger.info(f"Invalid source file format: {file_path}")
    
        return "Converted file to Parquet", 200
    except:
        return "Unable to convert files to Parquet", 500

@app.route('/fix_parquet', methods=['GET'])
def fix_parquet_file():
    file_path: str = request.args.get('file_path')
    omop_version: str = request.args.get('omop_version')

    try:
        utils.logger.info(f"Attempt to fix Parquet file {file_path}")
        file_conversion.fix_columns(file_path, omop_version)

        return "Fixed Parquet file", 200
    except:
        return "Unable to fix Parquet file", 500

if __name__ == '__main__':
    port = int(os.environ.get('PORT', 8080))
    app.run(host='0.0.0.0', port=port)<|MERGE_RESOLUTION|>--- conflicted
+++ resolved
@@ -29,13 +29,14 @@
     try:
         file_list = utils.list_gcs_files(bucket, folder)
 
-<<<<<<< HEAD
-    return jsonify({
-        'status': 'healthy',
-        'file_list': file_list,
-        'service': constants.SERVICE_NAME
-    }), 200
-    
+        return jsonify({
+            'status': 'healthy',
+            'file_list': file_list,
+            'service': constants.SERVICE_NAME
+        }), 200
+        except:
+        return "Unable to get list of files to process", 500
+
 @app.route('/validate_file', methods=['GET'])
 def validate_file():
     """
@@ -51,15 +52,6 @@
         utils.logger.info(f"Validating schema of {file_path} against OMOP v{omop_version}")
         result = file_validation.validate_file(file_path=file_path, omop_version=omop_version, delivery_date=delivery_date, gcs_path=gcs_path)
         utils.logger.info(f"Validation successful for {file_path}")
-=======
-        return jsonify({
-            'status': 'healthy',
-            'file_list': file_list,
-            'service': constants.SERVICE_NAME
-        }), 200
-    except:
-        return "Unable to get list of files to process", 500
->>>>>>> f6db00e5
 
         return jsonify({
             'status': 'success',
