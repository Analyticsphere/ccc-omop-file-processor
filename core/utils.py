import json
import logging
import os
import sys
import uuid
from typing import Optional, Tuple

import duckdb  # type: ignore
from fsspec import filesystem  # type: ignore
from google.cloud import storage  # type: ignore
from datetime import datetime

import core.constants as constants
import core.helpers.report_artifact as report_artifact

"""
Set up a logging instance that will write to stdout (and therefor show up in Google Cloud logs)
"""
logging.basicConfig(
    level=logging.INFO,
    format='%(asctime)s - %(name)s - %(levelname)s - %(message)s',
    handlers=[logging.StreamHandler(sys.stdout)]
)
# Create the logger at module level so its settings are applied throughout code base
logger = logging.getLogger(__name__)

def list_gcs_files(bucket_name: str, folder_prefix: str, file_format: str) -> list[str]:
    """
    Lists files within a specific folder in a GCS bucket (non-recursively).
    """
    try:
        # Initialize the GCS client
        storage_client = storage.Client()
        
        # Get the bucket
        logger.info(f"Attempting to access bucket to list files: {bucket_name}")
        bucket = storage_client.bucket(bucket_name)
        
        # Verify bucket exists
        if not bucket.exists():
            raise Exception(f"Bucket {bucket_name} does not exist")
        
        # Ensure folder_prefix ends with '/' for consistent path handling
        if folder_prefix and not folder_prefix.endswith('/'):
            folder_prefix += '/'
        
        # List all blobs with the prefix
        blobs = bucket.list_blobs(prefix=folder_prefix, delimiter='/')
        
        # Get only the files in this directory level (not in subdirectories)
        # Files must be of specific type
        files = [
            blob.name 
            for blob in blobs 
            if blob.name != folder_prefix and blob.name.lower().endswith(file_format)
        ]
        
        return files
    
    except Exception as e:
        raise Exception(f"Error listing files in GCS: {str(e)}")

def create_gcs_directory(directory_path: str) -> None:
    """Creates a directory in GCS by creating an empty blob.
    If directory exists, deletes any existing files first.
    """
    bucket_name, _ = get_bucket_and_delivery_date_from_gcs_path(directory_path) #directory_path.split('/')[0]
    blob_name = '/'.join(directory_path.split('/')[1:])
    
    storage_client = storage.Client()
    bucket = storage_client.bucket(bucket_name)
    
    try:
        # First check if directory exists and has files
        blobs = bucket.list_blobs(prefix=blob_name)
        
        # Delete any existing files in the directory
        for blob in blobs:
            try:
                bucket.blob(blob.name).delete()
                logger.info(f"Deleted existing file: {blob.name}")
            except Exception as e:
                logger.warning(f"Failed to delete file {blob.name}: {e}")
        
        # Create the directory marker
        blob = bucket.blob(blob_name)
        if not blob.exists():
            blob.upload_from_string('')
            logger.info(f"Created directory: {directory_path}")
            
    except Exception as e:
        logger.error(f"Unable to process GCS directory {directory_path}: {e}")
        sys.exit(1)

def create_duckdb_connection() -> tuple[duckdb.DuckDBPyConnection, str]:
    # Creates a DuckDB instance with a local database
    # Returns tuple of DuckDB object, name of db file, and path to db file
    try:
        random_string = str(uuid.uuid4())
        
        # GCS bucket mounted to /mnt/data/ in clouldbuild.yml
        tmp_dir = f"/mnt/data/"
        local_db_file = f"{tmp_dir}{random_string}.db"

        conn = duckdb.connect(local_db_file)
        conn.execute(f"SET temp_directory='{tmp_dir}'")
        conn.execute(f"SET memory_limit='{constants.DUCKDB_MEMORY_LIMIT}'")
        conn.execute(f"SET max_memory='{constants.DUCKDB_MEMORY_LIMIT}'")

        # Improves performance for large queries
        conn.execute("SET preserve_insertion_order='false'")

        # Set to number of CPU cores
        # https://duckdb.org/docs/configuration/overview.html#global-configuration-options
        conn.execute(f"SET threads={constants.DUCKDB_THREADS}")

        # Set max size to allow on disk
        # Unneeded when writing to GCS
        # conn.execute(f"SET max_temp_directory_size='{constants.DUCKDB_MAX_SIZE}'")

        # Register GCS filesystem to read/write to GCS buckets
        conn.register_filesystem(filesystem('gcs'))

        return conn, local_db_file
    except Exception as e:
        logger.error(f"Unable to create DuckDB instance: {e}")
        sys.exit(1)

def close_duckdb_connection(conn: duckdb.DuckDBPyConnection, local_db_file: str) -> None:
    # Destory DuckDB object to free memory, and remove temporary files
    try:
        # Close the DuckDB connection
        conn.close()

        # Remove the local database file if it exists
        if os.path.exists(local_db_file):
            os.remove(local_db_file)

    except Exception as e:
        logger.error(f"Unable to close DuckDB connection: {e}")

def parse_duckdb_csv_error(error: duckdb.InvalidInputException) -> Optional[str]:
    """
    Parse DuckDB CSV error messages to identify specific error types.
    Returns error type as string or None if unrecognized.
    DuckDB doesn't have very specific exception types; this function allows us to catch and handle specific errors
    """
    error_msg = str(error).lower()
    
    if "invalid unicode" in error_msg or "byte sequence mismatch" in error_msg:
        return "INVALID_UNICODE"
    elif "unterminated quote" in error_msg:
        return "UNTERMINATED_QUOTE"
    elif "csv error on line" in error_msg:  # Generic CSV error fallback
        return "CSV_FORMAT_ERROR"
    return None

def get_table_name_from_gcs_path(gcs_file_path: str) -> str:
    # Extract file name from a GCS path and removes extension
    # e.g. synthea53/2024-12-31/care_site.parquet -> care_site
    return (
        gcs_file_path.split('/')[-1]
        .replace(constants.PARQUET, '')
        .replace(constants.CSV, '')
        .replace(constants.FIXED_FILE_TAG_STRING, '')
        .lower()
    )

def get_cdm_schema(cdm_version: str) -> dict:
    # Returns CDM schema for specified CDM version.
    schema_file = f"{constants.CDM_SCHEMA_PATH}{cdm_version}/{constants.CDM_SCHEMA_FILE_NAME}"
    try:
        with open(schema_file, 'r') as f:
            schema_json = f.read()
        schema = json.loads(schema_json)
        return schema
    except FileNotFoundError:
        raise Exception(f"Schema file not found: {schema_file}")
    except json.JSONDecodeError:
        raise Exception(f"Invalid JSON format in schema file: {schema_file}")

def get_table_schema(table_name: str, cdm_version: str) -> dict:
    # Returns schema for specified OMOP table, if table exists in CDM
    # Returns empty dictionary if table is not in OMOP
    table_name = table_name.lower()

    try:
        schema = get_cdm_schema(cdm_version=cdm_version)

        # Check if table exists in schema
        if table_name in schema:
            return {table_name: schema[table_name]}
        else:
            return {}
            
    except Exception as e:
        raise Exception(f"Unexpected error getting table schema: {str(e)}")
    
def get_bucket_and_delivery_date_from_gcs_path(gcs_file_path: str) -> Tuple[str, str]:
    # Returns a tuple of the bucket_name and delivery date for a given file in GCS
    # e.g. synthea53/2024-12-31/care_site.parquet -> synthea53, 2024-12-31
    gcs_file_path = gcs_file_path.replace("gs://", "")
    bucket_name, delivery_date = gcs_file_path.split('/')[:2]
    return bucket_name, delivery_date

def get_columns_from_parquet(gcs_file_path: str) -> list:
    """
    Reads Parquet file schema from the specified 'gs://{gcs_file_path}' 
    using DuckDB to introspect its columns. Returns a list of columns found 
    in the Parquet file.

    This function:
        1. Creates a temporary DuckDB table from the Parquet file, limited to 0 rows.
        2. Uses PRAGMA table_info(...) to retrieve column metadata.
        3. Drops the temporary table.
        4. Returns a list of the actual column names present in the file.
    """
    
    gcs_file_path = gcs_file_path.replace("gs://", "")

    # Create a unique or table-specific name for introspection
    table_name_for_introspection = "temp_introspect_table"

    conn, local_db_file = create_duckdb_connection()
    try:
        with conn:
            
            # Drop any existing temp table with the same name, just to be safe
            conn.execute(f"DROP TABLE IF EXISTS {table_name_for_introspection}")

            # Create a temp table from the Parquet file with zero rows
            conn.execute(f"""
                CREATE TEMP TABLE {table_name_for_introspection} AS
                SELECT * FROM 'gs://{gcs_file_path}' LIMIT 0
            """)

            # Retrieve column metadata from DuckDB
            pragma_info = conn.execute(
                f"PRAGMA table_info({table_name_for_introspection})"
            ).fetchall() # Okay to use fetchall() because we are certain list will fit in memory

            # The second element of each row in PRAGMA table_info is the column name
            # https://duckdb.org/docs/configuration/pragmas#storage-information
            actual_columns = [row[1] for row in pragma_info]

            # Drop the temp table
            conn.execute(f"DROP TABLE IF EXISTS {table_name_for_introspection}")
    except Exception as e:
        logger.error(f"Unable to get Parquet column list: {e}")
        sys.exit(0)
    finally:
        close_duckdb_connection(conn, local_db_file)
        
    return actual_columns

def valid_parquet_file(gcs_file_path: str) -> bool:
    # Retuns bool indicating whether Parquet file is valid/can be read by DuckDB
    conn, local_db_file = create_duckdb_connection()

    try:
        with conn:
            # If the file is not a valid Parquet file, this will throw an exception
            conn.execute(f"DESCRIBE SELECT * FROM read_parquet('gs://{gcs_file_path}')")

            # If we get to this point, we were able to describe the Parquet file and will assume it's valid
            return True
    except Exception as e:
        logger.error(f"Unable to validate Parquet file: {e}")
        return False
    finally:
        close_duckdb_connection(conn, local_db_file)

def get_parquet_artifact_location(gcs_file_path: str) -> str:
    file_name = get_table_name_from_gcs_path(gcs_file_path)
    base_directory, delivery_date = get_bucket_and_delivery_date_from_gcs_path(gcs_file_path)
    
    # Remove trailing slash if present
    base_directory = base_directory.rstrip('/')
    
    # Create the parquet file name
    parquet_file_name = f"{file_name}{constants.PARQUET}"
    
    # Construct the final parquet path
    parquet_path = f"{base_directory}/{delivery_date}/{constants.ArtifactPaths.CONVERTED_FILES.value}{parquet_file_name}"

    return parquet_path

def get_invalid_rows_path_from_gcs_path(gcs_file_path: str) -> str:
    table_name = get_table_name_from_gcs_path(gcs_file_path).lower()
    bucket, subfolder = get_bucket_and_delivery_date_from_gcs_path(gcs_file_path)
    invalid_rows_path = f"{bucket}/{subfolder}/{constants.ArtifactPaths.INVALID_ROWS.value}{table_name}{constants.PARQUET}"

    return invalid_rows_path

def delete_gcs_file(gcs_path: str) -> None:
    """
    Deletes a file from Google Cloud Storage.
    """
    try:
        # Initialize GCS client
        storage_client = storage.Client()
        
        # Extract bucket name and blob path
        # Remove 'gs://' prefix and split into bucket and path
        path_without_prefix = gcs_path.replace('gs://', '')
        bucket_name = path_without_prefix.split('/')[0]
        blob_path = '/'.join(path_without_prefix.split('/')[1:])
        
        # Get bucket and blob
        bucket = storage_client.bucket(bucket_name)
        blob = bucket.blob(blob_path)
        
        # Delete the file
        blob.delete()
    except Exception as e:
        logger.error(f"Error deleting file {gcs_path}: {e}")
        sys.exit(1)

def parquet_file_exists(file_path: str) -> bool:
    """
    Check if a Parquet file exists in Google Cloud Storage.
    """
    # Strip gs:// prefix if it exists
    gcs_path = file_path.replace('gs://', '')
    
    # Parse bucket and blob name
    path_parts = gcs_path.split('/')
    bucket_name = path_parts[0]
    blob_name = '/'.join(path_parts[1:])
    
    try:
        # Initialize storage client with default credentials
        storage_client = storage.Client()
        bucket = storage_client.bucket(bucket_name)
        blob = bucket.blob(blob_name)
        
        return blob.exists()
    except Exception as e:
        logger.error(f"Error checking Parquet file existence: {e}")
        return False

def get_optimized_vocab_file_path(vocab_version: str, vocab_gcs_bucket: str) -> str:
    optimized_vocab_path = f"{vocab_gcs_bucket}/{vocab_version}/{constants.OPTIMIZED_VOCAB_FOLDER}/{constants.OPTIMIZED_VOCAB_FILE_NAME}"
    return optimized_vocab_path

def vocab_gcs_path_exists(gcs_path: str) -> bool:
    """
    Check if a specific GCS path exists.
    """
    try:
        # Split the path into bucket name and blob path
        parts = gcs_path.split('/', 1)
        bucket_name = parts[0]
        blob_path = parts[1] if len(parts) > 1 else None
        
        # Initialize the client
        client = storage.Client()
        
        # Check if bucket exists
        try:
            bucket = client.get_bucket(bucket_name)
        except Exception:
            return False
            
        # If no blob path, we're just checking bucket existence
        if not blob_path:
            return True
            
        # Check if blob exists
        blob = bucket.blob(blob_path)
        return blob.exists()
        
    except Exception as e:
        # Handle any other unexpected errors
        print(f"Error checking GCS path: {e}")
        return False

def get_delivery_vocabulary_version(gcs_bucket: str, delivery_date: str) -> str:
    vocabulary_parquet_file = f"{gcs_bucket}/{delivery_date}/{constants.ArtifactPaths.CONVERTED_FILES.value}vocabulary{constants.PARQUET}"

    if parquet_file_exists(vocabulary_parquet_file):
        conn, local_db_file = create_duckdb_connection()
        try:
            with conn:
                vocab_version_query = f"""
                    SELECT vocabulary_version
                    FROM read_parquet('gs://{vocabulary_parquet_file}')
                    WHERE vocabulary_id = 'None'
                """
                vocab_version_string = conn.execute(vocab_version_query).fetchone()[0]
                return vocab_version_string
        except Exception as e:
            logger.error(f"Unable to upgrade file: {e}")
            return "Unknown vocabulary version"
        finally:
            close_duckdb_connection(conn, local_db_file)
    else:
        return "No vocabulary file provided"

def create_final_report_artifacts(report_data: dict) -> None:
    gcs_bucket = report_data["gcs_bucket"]
    delivery_date = report_data["delivery_date"]

<<<<<<< HEAD
=======
    # Create tuples to represent a value to add to delivery report, and what that value describes
>>>>>>> fbaaa78c
    delivery_date_value = (delivery_date, constants.DELIVERY_DATE_REPORT_NAME)
    site_display_name = (report_data["site_display_name"], constants.SITE_DISPLAY_NAME_REPORT_NAME)
    file_delivery_format = (report_data["file_delivery_format"], constants.FILE_DELIVERY_FORMAT_REPORT_NAME)
    delivered_cdm_version = (report_data["delivered_cdm_version"], constants.DELIVERED_CDM_VERSION_REPORT_NAME)
    delivered_vocab_version = (get_delivery_vocabulary_version(gcs_bucket, delivery_date), constants.DELIVERED_VOCABULARY_VERSION_REPORT_NAME)
    target_vocabulary_version = (report_data["target_vocabulary_version"], constants.TARGET_VOCABULARY_VERSION_REPORT_NAME)
    target_cdm_version = (report_data["target_cdm_version"], constants.TARGET_CDM_VERSION_REPORT_NAME)
    target_cdm_version = (report_data["target_cdm_version"], constants.TARGET_CDM_VERSION_REPORT_NAME)
    file_processor_version = (os.getenv('COMMIT_SHA'), constants.FILE_PROCESSOR_VERSION_REPORT_NAME)
    processed_date = (datetime.today().strftime('%Y-%m-%d'), constants.PROCESSED_DATE_REPORT_NAME)

<<<<<<< HEAD
    report_data_points = [processed_date, file_processor_version, delivery_date_value, site_display_name, file_delivery_format, delivered_cdm_version, delivered_vocab_version, target_vocabulary_version, target_cdm_version]

    for report_data_point in report_data_points:
=======
    # Create a list of the tuples
    report_data_points = [processed_date, file_processor_version, delivery_date_value, site_display_name, file_delivery_format, delivered_cdm_version, delivered_vocab_version, target_vocabulary_version, target_cdm_version]

    # Iterate over each tuple
    for report_data_point in report_data_points:
        # Seperate value and the thing it describes from tuple
>>>>>>> fbaaa78c
        value, reporting_item = report_data_point
        value_as_concept_id: int = None

        if reporting_item in [constants.DELIVERED_CDM_VERSION_REPORT_NAME, constants.TARGET_CDM_VERSION_REPORT_NAME]:
            if value == "5.3":
                value_as_concept_id = 1147543
            elif value == "5.4":
                value_as_concept_id = 756265

        ra = report_artifact.ReportArtifact(
            delivery_date=delivery_date,
            gcs_path=gcs_bucket,
            concept_id=0,
            name=f"{reporting_item}",
            value_as_string=value,
            value_as_concept_id=value_as_concept_id,
            value_as_number=None
        )
        ra.save_artifact()

def generate_report(report_data: json) -> None:
    create_final_report_artifacts(report_data)

    site = report_data["site"]
    gcs_bucket = report_data["gcs_bucket"]
    delivery_date = report_data["delivery_date"]

    report_tmp_dir = f"{delivery_date}/{constants.ArtifactPaths.REPORT_TMP.value}"
    tmp_files = list_gcs_files(gcs_bucket, report_tmp_dir, constants.PARQUET)

    if len(tmp_files) > 0:
        conn, local_db_file = create_duckdb_connection()
        # Increase max_expression_depth in case there are many report artifacts
        conn.execute("SET max_expression_depth TO 1000000")

        # Build UNION ALL SELECT statement to join together files
        select_statement = " UNION ALL ".join([f"SELECT * FROM read_parquet('gs://{gcs_bucket}/{file}')" for file in tmp_files])

        try:
            with conn:
                join_files_query = f"""
                    COPY (
                        {select_statement}
                    ) TO 
                        'gs://{gcs_bucket}/{delivery_date}/{constants.ArtifactPaths.REPORT.value}delivery_report_{site}_{delivery_date}{constants.CSV}' 
                        (HEADER, DELIMITER ',')
                """ 
                conn.execute(join_files_query)
        except Exception as e:
            logger.error(f"Unable to merge reporting artifacts: {e}")
            sys.exit(1)
        finally:
            close_duckdb_connection(conn, local_db_file)

def get_report_tmp_artifacts_gcs_path(bucket: str, delivery_date: str) -> str:
    report_tmp_dir = f"gs://{bucket}/{delivery_date}/{constants.ArtifactPaths.REPORT_TMP.value}"
    return report_tmp_dir<|MERGE_RESOLUTION|>--- conflicted
+++ resolved
@@ -401,10 +401,7 @@
     gcs_bucket = report_data["gcs_bucket"]
     delivery_date = report_data["delivery_date"]
 
-<<<<<<< HEAD
-=======
     # Create tuples to represent a value to add to delivery report, and what that value describes
->>>>>>> fbaaa78c
     delivery_date_value = (delivery_date, constants.DELIVERY_DATE_REPORT_NAME)
     site_display_name = (report_data["site_display_name"], constants.SITE_DISPLAY_NAME_REPORT_NAME)
     file_delivery_format = (report_data["file_delivery_format"], constants.FILE_DELIVERY_FORMAT_REPORT_NAME)
@@ -416,18 +413,12 @@
     file_processor_version = (os.getenv('COMMIT_SHA'), constants.FILE_PROCESSOR_VERSION_REPORT_NAME)
     processed_date = (datetime.today().strftime('%Y-%m-%d'), constants.PROCESSED_DATE_REPORT_NAME)
 
-<<<<<<< HEAD
-    report_data_points = [processed_date, file_processor_version, delivery_date_value, site_display_name, file_delivery_format, delivered_cdm_version, delivered_vocab_version, target_vocabulary_version, target_cdm_version]
-
-    for report_data_point in report_data_points:
-=======
     # Create a list of the tuples
     report_data_points = [processed_date, file_processor_version, delivery_date_value, site_display_name, file_delivery_format, delivered_cdm_version, delivered_vocab_version, target_vocabulary_version, target_cdm_version]
 
     # Iterate over each tuple
     for report_data_point in report_data_points:
         # Seperate value and the thing it describes from tuple
->>>>>>> fbaaa78c
         value, reporting_item = report_data_point
         value_as_concept_id: int = None
 
