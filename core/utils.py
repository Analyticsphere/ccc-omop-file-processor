--- conflicted
+++ resolved
@@ -342,16 +342,9 @@
     optimized_vocab_path = f"{vocab_gcs_bucket}/{vocab_version}/{constants.OPTIMIZED_VOCAB_FOLDER}/{constants.OPTIMIZED_VOCAB_FILE_NAME}"
     return optimized_vocab_path
 
-<<<<<<< HEAD
-def gcs_bucket_exists(gcs_path: str) -> bool:
+def vocab_gcs_path_exists(gcs_path: str) -> bool:
     """
     Check if a specific GCS path exists.
-
-=======
-def vocab_gcs_path_exists(gcs_path: str) -> bool:
-    """
-    Check if a specific GCS path exists.
->>>>>>> 9639ca96
     """
     try:
         # Split the path into bucket name and blob path
@@ -379,7 +372,6 @@
     except Exception as e:
         # Handle any other unexpected errors
         print(f"Error checking GCS path: {e}")
-<<<<<<< HEAD
         return False
 
 def get_delivery_vocabulary_version(gcs_bucket: str, delivery_date: str) -> str:
@@ -480,7 +472,4 @@
 
 def get_report_tmp_artifacts_gcs_path(bucket: str, delivery_date: str) -> str:
     report_tmp_dir = f"gs://{bucket}/{delivery_date}/{constants.ArtifactPaths.REPORT_TMP.value}"
-    return report_tmp_dir
-=======
-        return False
->>>>>>> 9639ca96
+    return report_tmp_dir