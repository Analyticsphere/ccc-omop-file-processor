import json
<<<<<<< HEAD
=======
from google.cloud import storage
>>>>>>> f6db00e5
from google.cloud import storage # type: ignore
import logging
import sys
import uuid
<<<<<<< HEAD
import duckdb
from fsspec import filesystem # type: ignore
import core.constants as constants
from typing import Optional
import os

=======
import duckdb # type: ignore
from fsspec import filesystem # type: ignore
import core.constants as constants
from typing import Optional, Tuple
import json
>>>>>>> f6db00e5

"""
Set up a logging instance that will write to stdout (and therefor show up in Google Cloud logs)
"""
logging.basicConfig(
    level=logging.INFO,
    format='%(asctime)s - %(name)s - %(levelname)s - %(message)s',
    handlers=[logging.StreamHandler(sys.stdout)]
)
# Create the logger at module level so its settings are applied throughout code base
logger = logging.getLogger(__name__)

def list_gcs_files(bucket_name: str, folder_prefix: str) -> list[str]:
    """
    Lists files within a specific folder in a GCS bucket (non-recursively).
    """
    try:
        # Initialize the GCS client
        storage_client = storage.Client()
        
        # Get the bucket
        logger.info(f"Attempting to access bucket to list files: {bucket_name}")
        bucket = storage_client.bucket(bucket_name)
        
        # Verify bucket exists
        if not bucket.exists():
            raise Exception(f"Bucket {bucket_name} does not exist")
        
        # Ensure folder_prefix ends with '/' for consistent path handling
        if folder_prefix and not folder_prefix.endswith('/'):
            folder_prefix += '/'
        
        # List all blobs with the prefix
        blobs = bucket.list_blobs(prefix=folder_prefix, delimiter='/')
        
        # Get only the files in this directory level (not in subdirectories)
        files = [blob.name for blob in blobs 
                if blob.name != folder_prefix]
        
        return files
    
    except Exception as e:
        raise Exception(f"Error listing files in GCS: {str(e)}")

def validate_cdm_table_name(file_name: str, cdm_spec_path: str) -> bool:
    """
    Validates whether the filename (without extension) matches one of the
    OMOP CDM tables defined in the JSON specification file.
    """
    try:
        with open(cdm_spec_path, 'r') as f:
            cdm_spec = json.load(f)

        # Extract the valid table names from the JSON spec
        valid_table_names = cdm_spec.keys()

        # Get the base name of the file (without extension), e.g., "person" from "person.csv"
        table_name, _ = os.path.splitext(file_name)

        # Check if the filename matches any of the table keys in the JSON
        return table_name in valid_table_names

    except Exception as e:
        raise Exception(f"Error validating cdm file: {str(e)}")
    
def create_gcs_directory(directory_path: str) -> None:
    """Creates a directory in GCS by creating an empty blob.
    If directory exists, deletes any existing files first.
    """
    bucket_name, _ = get_bucket_and_delivery_date_from_gcs_path(directory_path) #directory_path.split('/')[0]
    blob_name = '/'.join(directory_path.split('/')[1:])
    
    storage_client = storage.Client()
    bucket = storage_client.bucket(bucket_name)
    
    try:
        # First check if directory exists and has files
        blobs = bucket.list_blobs(prefix=blob_name)
        
        # Delete any existing files in the directory
        for blob in blobs:
            try:
                bucket.blob(blob.name).delete()
                logger.info(f"Deleted existing file: {blob.name}")
            except Exception as e:
                logger.warning(f"Failed to delete file {blob.name}: {e}")
        
        # Create the directory marker
        blob = bucket.blob(blob_name)
        if not blob.exists():
            blob.upload_from_string('')
            logger.info(f"Created directory: {directory_path}")
            
    except Exception as e:
        logger.error(f"Unable to process GCS directory {directory_path}: {e}")
        sys.exit(1)

def create_duckdb_connection() -> tuple[duckdb.DuckDBPyConnection, str, str]:
    # Creates a DuckDB instance with a local database
    # Returns tuple of DuckDB object, name of db file, and path to db file
    try:
        random_string = str(uuid.uuid4())
        local_db_file = f"/tmp/{random_string}.db"
        tmp_dir = f"/tmp/"

        conn = duckdb.connect(local_db_file)
        conn.execute(f"SET temp_directory='{tmp_dir}'")
        # Set memory limit based on host machine hardware
        # Should be 2-3GB under the maximum alloted to Docker
        conn.execute(f"SET memory_limit = '{constants.DUCKDB_MEMORY_LIMIT}'")
        # Set max size to allow on disk
        conn.execute(f"SET max_temp_directory_size='{constants.DUCKDB_MAX_SIZE}'")

        # Register GCS filesystem to read/write to GCS buckets
        conn.register_filesystem(filesystem('gcs'))

        return conn, local_db_file, tmp_dir
    except Exception as e:
        logger.error(f"Unable to create DuckDB instance: {e}")
        sys.exit(1)

def close_duckdb_connection(conn: duckdb.DuckDBPyConnection, local_db_file: str, tmp_dir: str) -> None:
    # Destory DuckDB object to free memory, and remove temporary files
    try:
        conn.close()
        #os.remove(local_db_file)
        #shutil.rmtree(tmp_dir)
    except Exception as e:
        logger.error(f"Unable to close DuckDB connection: {e}")

def parse_duckdb_csv_error(error: duckdb.InvalidInputException) -> Optional[str]:
    """
    Parse DuckDB CSV error messages to identify specific error types.
    Returns error type as string or None if unrecognized.
    DuckDB doesn't have very specific exception types; this function allows us to catch and handle specific errors
    """
    error_msg = str(error).lower()
    
    if "invalid unicode" in error_msg or "byte sequence mismatch" in error_msg:
        return "INVALID_UNICODE"
    elif "unterminated quote" in error_msg:
        return "UNTERMINATED_QUOTE"
    elif "csv error on line" in error_msg:  # Generic CSV error fallback
        return "CSV_FORMAT_ERROR"
    return None

def get_table_name_from_gcs_path(gcs_file_path: str) -> str:
    # Extract file name from a GCS path and removes extension
    # e.g. synthea53/2024-12-31/care_site.parquet -> care_site
    return (
        gcs_file_path.split('/')[-1]
        .replace(constants.PARQUET, '')
        .replace(constants.CSV, '')
        .replace(constants.FIXED_FILE_TAG_STRING, '')
        .lower()
    )

def get_table_schema(table_name: str, cdm_version: str) -> dict:
    # Returns schema for specified OMOP table, if table exists in CDM
    # Returns empty dictionary if table is not in OMOP
    table_name = table_name.lower()
    schema_file = f"{constants.CDM_SCHEMA_PATH}{cdm_version}/{constants.CDM_SCHEMA_FILE_NAME}"

    try:
        with open(schema_file, 'r') as f:
            schema_json = f.read()
            schema = json.loads(schema_json)

        # Check if table exists in schema
        if table_name in schema:
            return {table_name: schema[table_name]}
        else:
            return {}
            
    except FileNotFoundError:
        raise Exception(f"Schema file not found: {schema_file}")
    except json.JSONDecodeError:
        raise Exception(f"Invalid JSON format in schema file: {schema_file}")
    except Exception as e:
        raise Exception(f"Unexpected error getting table schema: {str(e)}")
    
def get_bucket_and_delivery_date_from_gcs_path(gcs_file_path: str) -> Tuple[str, str]:
    # Returns a tuple of the bucket_name and delivery date for a given file in GCS
    # e.g. synthea53/2024-12-31/care_site.parquet -> synthea53, 2024-12-31
    bucket_name, delivery_date = gcs_file_path.split('/')[:2]
    return bucket_name, delivery_date<|MERGE_RESOLUTION|>--- conflicted
+++ resolved
@@ -1,26 +1,15 @@
 import json
-<<<<<<< HEAD
-=======
 from google.cloud import storage
->>>>>>> f6db00e5
 from google.cloud import storage # type: ignore
 import logging
 import sys
 import uuid
-<<<<<<< HEAD
-import duckdb
-from fsspec import filesystem # type: ignore
-import core.constants as constants
-from typing import Optional
-import os
-
-=======
 import duckdb # type: ignore
 from fsspec import filesystem # type: ignore
 import core.constants as constants
 from typing import Optional, Tuple
-import json
->>>>>>> f6db00e5
+import jsonimport os
+
 
 """
 Set up a logging instance that will write to stdout (and therefor show up in Google Cloud logs)
