import json
import logging
import os
import sys
import uuid
from datetime import datetime
from typing import Optional, Tuple

import duckdb  # type: ignore
from fsspec import filesystem  # type: ignore
from google.cloud import storage  # type: ignore
<<<<<<< HEAD
from google.cloud import bigquery  # type: ignore
=======
>>>>>>> 6e0c4c29

import core.constants as constants
import core.helpers.report_artifact as report_artifact
import core.helpers.udf as udf

"""
Set up a logging instance that will write to stdout (and therefor show up in Google Cloud logs)
"""
logging.basicConfig(
    level=logging.INFO,
    format='%(asctime)s - %(name)s - %(levelname)s - %(message)s',
    handlers=[logging.StreamHandler(sys.stdout)]
)
# Create the logger at module level so its settings are applied throughout code base
logger = logging.getLogger(__name__)

def list_gcs_files(bucket_name: str, folder_prefix: str, file_format: str) -> list[str]:
    """
    Lists files within a specific folder in a GCS bucket (non-recursively).
    """
    try:
        # Initialize the GCS client
        storage_client = storage.Client()
        
        # Get the bucket
        logger.info(f"Attempting to access bucket to list files: {bucket_name}")
        bucket = storage_client.bucket(bucket_name)
        
        # Verify bucket exists
        if not bucket.exists():
            raise Exception(f"Bucket {bucket_name} does not exist")
        
        # Ensure folder_prefix ends with '/' for consistent path handling
        if folder_prefix and not folder_prefix.endswith('/'):
            folder_prefix += '/'
        
        # List all blobs with the prefix
        blobs = bucket.list_blobs(prefix=folder_prefix, delimiter='/')
        
        # Get only the files in this directory level (not in subdirectories)
        # Files must be of specific type
        files = [
            #blob.name 
            os.path.basename(blob.name) 
            for blob in blobs 
            if blob.name != folder_prefix and blob.name.lower().endswith(file_format)
        ]
        
        return files
    
    except Exception as e:
        raise Exception(f"Error listing files in GCS: {str(e)}")

def create_gcs_directory(directory_path: str) -> None:
    """Creates a directory in GCS by creating an empty blob.
    If directory exists, deletes any existing files first.
    """
    bucket_name, _ = get_bucket_and_delivery_date_from_gcs_path(directory_path) #directory_path.split('/')[0]
    blob_name = '/'.join(directory_path.split('/')[1:])
    
    storage_client = storage.Client()
    bucket = storage_client.bucket(bucket_name)
    
    try:
        # First check if directory exists and has files
        blobs = bucket.list_blobs(prefix=blob_name)
        
        # Delete any existing files in the directory
        for blob in blobs:
            try:
                bucket.blob(blob.name).delete()
                logger.info(f"Deleted existing file: {blob.name}")
            except Exception as e:
                logger.warning(f"Failed to delete file {blob.name}: {e}")
        
        # Create the directory marker
        blob = bucket.blob(blob_name)
        if not blob.exists():
            blob.upload_from_string('')
            logger.info(f"Created directory: {directory_path}")
            
    except Exception as e:
        logger.error(f"Unable to process GCS directory {directory_path}: {e}")
        raise Exception(f"Unable to process GCS directory {directory_path}: {e}") from e

def create_duckdb_connection() -> tuple[duckdb.DuckDBPyConnection, str]:
    # Creates a DuckDB instance with a local database
    # Returns tuple of DuckDB object, name of db file, and path to db file
    try:
        random_string = str(uuid.uuid4())
        
        # GCS bucket mounted to /mnt/data/ in clouldbuild.yml
        tmp_dir = f"/mnt/data/"
        local_db_file = f"{tmp_dir}{random_string}.db"

        conn = duckdb.connect(local_db_file)
        conn.execute(f"SET temp_directory='{tmp_dir}'")
        conn.execute(f"SET memory_limit='{constants.DUCKDB_MEMORY_LIMIT}'")
        conn.execute(f"SET max_memory='{constants.DUCKDB_MEMORY_LIMIT}'")

        # Improves performance for large queries
        conn.execute("SET preserve_insertion_order='false'")

        # Set to number of CPU cores
        # https://duckdb.org/docs/configuration/overview.html#global-configuration-options
        conn.execute(f"SET threads={constants.DUCKDB_THREADS}")

        # Set max size to allow on disk
        # Unneeded when writing to GCS
        # conn.execute(f"SET max_temp_directory_size='{constants.DUCKDB_MAX_SIZE}'")

        # Register GCS filesystem to read/write to GCS buckets
        conn.register_filesystem(filesystem('gcs'))

        # Register UDFs
        udf.UDFManager(conn).register_udfs()

        return conn, local_db_file
    except Exception as e:
        logger.error(f"Unable to create DuckDB instance: {e}")
        raise Exception(f"Unable to create DuckDB instance: {e}") from e

def close_duckdb_connection(conn: duckdb.DuckDBPyConnection, local_db_file: str) -> None:
    # Destory DuckDB object to free memory, and remove temporary files
    try:
        # Close the DuckDB connection
        conn.close()

        # Remove the local database file if it exists
        if os.path.exists(local_db_file):
            os.remove(local_db_file)

    except Exception as e:
        logger.error(f"Unable to close DuckDB connection: {e}")

def parse_duckdb_csv_error(error: duckdb.InvalidInputException) -> Optional[str]:
    """
    Parse DuckDB CSV error messages to identify specific error types.
    Returns error type as string or None if unrecognized.
    DuckDB doesn't have very specific exception types; this function allows us to catch and handle specific errors
    """
    error_msg = str(error).lower()
    
    if "invalid unicode" in error_msg or "byte sequence mismatch" in error_msg:
        return "INVALID_UNICODE"
    elif "unterminated quote" in error_msg:
        return "UNTERMINATED_QUOTE"
    elif "csv error on line" in error_msg:  # Generic CSV error fallback
        return "CSV_FORMAT_ERROR"
    return None

def get_table_name_from_gcs_path(gcs_file_path: str) -> str:
    # Extract file name from a GCS path and removes extension
    # e.g. synthea53/2024-12-31/care_site.parquet -> care_site
    return (
        gcs_file_path.split('/')[-1]
        .replace(constants.PARQUET, '')
        .replace(constants.CSV, '')
        .replace(constants.FIXED_FILE_TAG_STRING, '')
        .lower()
    )

def get_cdm_schema(cdm_version: str) -> dict:
    # Returns CDM schema for specified CDM version.
    schema_file = f"{constants.CDM_SCHEMA_PATH}{cdm_version}/{constants.CDM_SCHEMA_FILE_NAME}"
    try:
        with open(schema_file, 'r') as f:
            schema_json = f.read()
        schema = json.loads(schema_json)
        return schema
    except FileNotFoundError:
        raise Exception(f"Schema file not found: {schema_file}")
    except json.JSONDecodeError:
        raise Exception(f"Invalid JSON format in schema file: {schema_file}")

def get_table_schema(table_name: str, cdm_version: str) -> dict:
    # Returns schema for specified OMOP table, if table exists in CDM
    # Returns empty dictionary if table is not in OMOP
    table_name = table_name.lower()

    try:
        schema = get_cdm_schema(cdm_version=cdm_version)

        # Check if table exists in schema
        if table_name in schema:
            return {table_name: schema[table_name]}
        else:
            return {}
            
    except Exception as e:
        raise Exception(f"Unexpected error getting table schema: {str(e)}")
    
def get_bucket_and_delivery_date_from_gcs_path(gcs_file_path: str) -> Tuple[str, str]:
    # Returns a tuple of the bucket_name and delivery date for a given file in GCS
    # e.g. synthea53/2024-12-31/care_site.parquet -> synthea53, 2024-12-31
    gcs_file_path = gcs_file_path.replace("gs://", "")
    bucket_name, delivery_date = gcs_file_path.split('/')[:2]
    return bucket_name, delivery_date

def get_columns_from_parquet(gcs_file_path: str) -> list:
    """
    Reads Parquet file schema from the specified 'gs://{gcs_file_path}' 
    using DuckDB to introspect its columns. Returns a list of columns found 
    in the Parquet file.

    This function:
        1. Creates a temporary DuckDB table from the Parquet file, limited to 0 rows.
        2. Uses PRAGMA table_info(...) to retrieve column metadata.
        3. Drops the temporary table.
        4. Returns a list of the actual column names present in the file.
    """
    
    gcs_file_path = gcs_file_path.replace("gs://", "")

    # Create a unique or table-specific name for introspection
    table_name_for_introspection = "temp_introspect_table"

    conn, local_db_file = create_duckdb_connection()
    try:
        with conn:
            
            # Drop any existing temp table with the same name, just to be safe
            conn.execute(f"DROP TABLE IF EXISTS {table_name_for_introspection}")

            # Create a temp table from the Parquet file with zero rows
            conn.execute(f"""
                CREATE TEMP TABLE {table_name_for_introspection} AS
                SELECT * FROM 'gs://{gcs_file_path}' LIMIT 0
            """)

            # Retrieve column metadata from DuckDB
            pragma_info = conn.execute(
                f"PRAGMA table_info({table_name_for_introspection})"
            ).fetchall() # Okay to use fetchall() because we are certain list will fit in memory

            # The second element of each row in PRAGMA table_info is the column name
            # https://duckdb.org/docs/configuration/pragmas#storage-information
            actual_columns = [row[1] for row in pragma_info]

            # Drop the temp table
            conn.execute(f"DROP TABLE IF EXISTS {table_name_for_introspection}")
    except Exception as e:
        logger.error(f"Unable to get Parquet column list: {e}")
        raise Exception(f"Unable to get Parquet column list: {e}") from e
    finally:
        close_duckdb_connection(conn, local_db_file)
        
    return actual_columns

def valid_parquet_file(gcs_file_path: str) -> bool:
    # Retuns bool indicating whether Parquet file is valid/can be read by DuckDB
    conn, local_db_file = create_duckdb_connection()

    try:
        with conn:
            # If the file is not a valid Parquet file, this will throw an exception
            conn.execute(f"DESCRIBE SELECT * FROM read_parquet('gs://{gcs_file_path}')")

            # If we get to this point, we were able to describe the Parquet file and will assume it's valid
            return True
    except Exception as e:
        logger.error(f"Unable to validate Parquet file: {e}")
        return False
    finally:
        close_duckdb_connection(conn, local_db_file)

def get_parquet_artifact_location(gcs_file_path: str) -> str:
    file_name = get_table_name_from_gcs_path(gcs_file_path)
    base_directory, delivery_date = get_bucket_and_delivery_date_from_gcs_path(gcs_file_path)
    
    # Remove trailing slash if present
    base_directory = base_directory.rstrip('/')
    
    # Create the parquet file name
    parquet_file_name = f"{file_name}{constants.PARQUET}"
    
    # Construct the final parquet path
    parquet_path = f"{base_directory}/{delivery_date}/{constants.ArtifactPaths.CONVERTED_FILES.value}{parquet_file_name}"

    return parquet_path

def get_invalid_rows_path_from_gcs_path(gcs_file_path: str) -> str:
    table_name = get_table_name_from_gcs_path(gcs_file_path).lower()
    bucket, subfolder = get_bucket_and_delivery_date_from_gcs_path(gcs_file_path)
    invalid_rows_path = f"{bucket}/{subfolder}/{constants.ArtifactPaths.INVALID_ROWS.value}{table_name}{constants.PARQUET}"

    return invalid_rows_path

def delete_gcs_file(gcs_path: str) -> None:
    """
    Deletes a file from Google Cloud Storage.
    """
    try:
        # Initialize GCS client
        storage_client = storage.Client()
        
        # Extract bucket name and blob path
        # Remove 'gs://' prefix and split into bucket and path
        path_without_prefix = gcs_path.replace('gs://', '')
        bucket_name = path_without_prefix.split('/')[0]
        blob_path = '/'.join(path_without_prefix.split('/')[1:])
        
        # Get bucket and blob
        bucket = storage_client.bucket(bucket_name)
        blob = bucket.blob(blob_path)
        
        # Delete the file
        blob.delete()
    except Exception as e:
        logger.error(f"Error deleting file {gcs_path}: {e}")
        raise Exception(f"Error deleting file {gcs_path}: {e}") from e

def parquet_file_exists(file_path: str) -> bool:
    """
    Check if a Parquet file exists in Google Cloud Storage.
    """
    # Strip gs:// prefix if it exists
    gcs_path = file_path.replace('gs://', '')
    
    # Parse bucket and blob name
    path_parts = gcs_path.split('/')
    bucket_name = path_parts[0]
    blob_name = '/'.join(path_parts[1:])
    
    try:
        # Initialize storage client with default credentials
        storage_client = storage.Client()
        bucket = storage_client.bucket(bucket_name)
        blob = bucket.blob(blob_name)
        
        return blob.exists()
    except Exception as e:
        logger.error(f"Error checking Parquet file existence: {e}")
        return False

def get_optimized_vocab_file_path(vocab_version: str, vocab_gcs_bucket: str) -> str:
    optimized_vocab_path = f"{vocab_gcs_bucket}/{vocab_version}/{constants.OPTIMIZED_VOCAB_FOLDER}/{constants.OPTIMIZED_VOCAB_FILE_NAME}"
    return optimized_vocab_path

def vocab_gcs_path_exists(gcs_path: str) -> bool:
    """
    Check if a specific GCS path exists.
    """
    try:
        # Split the path into bucket name and blob path
        parts = gcs_path.split('/', 1)
        bucket_name = parts[0]
        blob_path = parts[1] if len(parts) > 1 else None
        
        # Initialize the client
        client = storage.Client()
        
        # Check if bucket exists
        try:
            bucket = client.get_bucket(bucket_name)
        except Exception:
            return False
            
        # If no blob path, we're just checking bucket existence
        if not blob_path:
            return True
            
        # Check if blob exists
        blob = bucket.blob(blob_path)
        return blob.exists()
        
    except Exception as e:
        # Handle any other unexpected errors
        print(f"Error checking GCS path: {e}")
        return False

def get_delivery_vocabulary_version(gcs_bucket: str, delivery_date: str) -> str:
    vocabulary_parquet_file = f"{gcs_bucket}/{delivery_date}/{constants.ArtifactPaths.CONVERTED_FILES.value}vocabulary{constants.PARQUET}"

    if parquet_file_exists(vocabulary_parquet_file):
        conn, local_db_file = create_duckdb_connection()
        try:
            with conn:
                vocab_version_query = f"""
                    SELECT vocabulary_version
                    FROM read_parquet('gs://{vocabulary_parquet_file}')
                    WHERE vocabulary_id = 'None'
                """
                vocab_version_string = conn.execute(vocab_version_query).fetchone()[0]
                return vocab_version_string
        except Exception as e:
            logger.error(f"Unable to upgrade file: {e}")
            return "Unknown vocabulary version"
        finally:
            close_duckdb_connection(conn, local_db_file)
    else:
        return "No vocabulary file provided"

def get_cdm_version_concept_id(cdm_version: str) -> int:
    if cdm_version == constants.CDM_v53:
        return constants.CDM_v53_CONCEPT_ID
    elif cdm_version == constants.CDM_v54:
        return constants.CDM_v54_CONCEPT_ID
    else:
        return 0
    
def create_final_report_artifacts(report_data: dict) -> None:
    gcs_bucket = report_data["gcs_bucket"]
    delivery_date = report_data["delivery_date"]

    # Create tuples to represent a value to add to delivery report, and what that value describes
    delivery_date_value = (delivery_date, constants.DELIVERY_DATE_REPORT_NAME)
    site_display_name = (report_data["site_display_name"], constants.SITE_DISPLAY_NAME_REPORT_NAME)
    file_delivery_format = (report_data["file_delivery_format"], constants.FILE_DELIVERY_FORMAT_REPORT_NAME)
    delivered_cdm_version = (report_data["delivered_cdm_version"], constants.DELIVERED_CDM_VERSION_REPORT_NAME)
    delivered_vocab_version = (get_delivery_vocabulary_version(gcs_bucket, delivery_date), constants.DELIVERED_VOCABULARY_VERSION_REPORT_NAME)
    target_vocabulary_version = (report_data["target_vocabulary_version"], constants.TARGET_VOCABULARY_VERSION_REPORT_NAME)
    target_cdm_version = (report_data["target_cdm_version"], constants.TARGET_CDM_VERSION_REPORT_NAME)
    target_cdm_version = (report_data["target_cdm_version"], constants.TARGET_CDM_VERSION_REPORT_NAME)
    file_processor_version = (os.getenv('COMMIT_SHA'), constants.FILE_PROCESSOR_VERSION_REPORT_NAME)
    processed_date = (datetime.today().strftime('%Y-%m-%d'), constants.PROCESSED_DATE_REPORT_NAME)

    # Create a list of the tuples
    report_data_points = [processed_date, file_processor_version, delivery_date_value, site_display_name, file_delivery_format, delivered_cdm_version, delivered_vocab_version, target_vocabulary_version, target_cdm_version]

    # Iterate over each tuple
    for report_data_point in report_data_points:
        # Seperate value and the thing it describes from tuple
        value, reporting_item = report_data_point
        value_as_concept_id: int = 0

        if reporting_item in [constants.DELIVERED_CDM_VERSION_REPORT_NAME, constants.TARGET_CDM_VERSION_REPORT_NAME]:
            value_as_concept_id = get_cdm_version_concept_id(value)

        ra = report_artifact.ReportArtifact(
            delivery_date=delivery_date,
            gcs_path=gcs_bucket,
            concept_id=0,
            name=f"{reporting_item}",
            value_as_string=value,
            value_as_concept_id=value_as_concept_id,
            value_as_number=None
        )
        ra.save_artifact()

def generate_report(report_data: dict) -> None:
    create_final_report_artifacts(report_data)

    site = report_data["site"]
    gcs_bucket = report_data["gcs_bucket"]
    delivery_date = report_data["delivery_date"]

    report_tmp_dir = f"{delivery_date}/{constants.ArtifactPaths.REPORT_TMP.value}"
    tmp_files = list_gcs_files(gcs_bucket, report_tmp_dir, constants.PARQUET)

    logger.warning(f"tmp_files list is {tmp_files}")

    if len(tmp_files) > 0:
        conn, local_db_file = create_duckdb_connection()
        # Increase max_expression_depth in case there are many report artifacts
        conn.execute("SET max_expression_depth TO 1000000")

        # Build UNION ALL SELECT statement to join together files
        select_statement = " UNION ALL ".join([f"SELECT * FROM read_parquet('gs://{gcs_bucket}/{report_tmp_dir}/{file}')" for file in tmp_files])

        try:
            with conn:
                join_files_query = f"""
                    COPY (
                        {select_statement}
                    ) TO 
                        'gs://{gcs_bucket}/{delivery_date}/{constants.ArtifactPaths.REPORT.value}delivery_report_{site}_{delivery_date}{constants.CSV}' 
                        (HEADER, DELIMITER ',')
                """ 
                NORETURN = join_files_query.replace('\n', '')
                logger.warning(f"join files query is {NORETURN}")
                conn.execute(join_files_query)
        except Exception as e:
            logger.error(f"Unable to merge reporting artifacts: {e}")
            raise Exception(f"Unable to merge reporting artifacts: {e}") from e
        finally:
            close_duckdb_connection(conn, local_db_file)

def get_report_tmp_artifacts_gcs_path(bucket: str, delivery_date: str) -> str:
    report_tmp_dir = f"gs://{bucket}/{delivery_date}/{constants.ArtifactPaths.REPORT_TMP.value}"
    return report_tmp_dir

def execute_bq_sql(sql_script: str, job_config: Optional[bigquery.QueryJobConfig]) -> bigquery.table.RowIterator:
    # Initialize the BigQuery client
    client = bigquery.Client()

    # Run the query
    if job_config:
        query_job = client.query(sql_script, job_config=job_config)
    else:
        query_job = client.query(sql_script)

    # Wait for the job to complete
    result = query_job.result()

    return result<|MERGE_RESOLUTION|>--- conflicted
+++ resolved
@@ -9,10 +9,7 @@
 import duckdb  # type: ignore
 from fsspec import filesystem  # type: ignore
 from google.cloud import storage  # type: ignore
-<<<<<<< HEAD
 from google.cloud import bigquery  # type: ignore
-=======
->>>>>>> 6e0c4c29
 
 import core.constants as constants
 import core.helpers.report_artifact as report_artifact
@@ -471,7 +468,7 @@
         conn.execute("SET max_expression_depth TO 1000000")
 
         # Build UNION ALL SELECT statement to join together files
-        select_statement = " UNION ALL ".join([f"SELECT * FROM read_parquet('gs://{gcs_bucket}/{report_tmp_dir}/{file}')" for file in tmp_files])
+        select_statement = " UNION ALL ".join([f"SELECT * FROM read_parquet('gs://{gcs_bucket}/{report_tmp_dir}{file}')" for file in tmp_files])
 
         try:
             with conn:
