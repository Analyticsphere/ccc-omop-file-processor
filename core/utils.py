--- conflicted
+++ resolved
@@ -336,7 +336,6 @@
     except Exception as e:
         logger.error(f"Error checking Parquet file existence: {e}")
         return False
-<<<<<<< HEAD
 
 def get_optimized_vocab_file_path(vocab_version: str, vocab_gcs_bucket: str) -> str:
     optimized_vocab_path = f"{vocab_gcs_bucket}/{vocab_version}/{constants.OPTIMIZED_VOCAB_FOLDER}/{constants.OPTIMIZED_VOCAB_FILE_NAME}"
@@ -373,6 +372,4 @@
     except Exception as e:
         # Handle any other unexpected errors
         print(f"Error checking GCS path: {e}")
-        return False
-=======
->>>>>>> bc2a89b3
+        return False